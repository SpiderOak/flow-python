"""
Flow Synchronous API Python Module.
All Flow API responses are represented with Python dicts.
"""

import sys
import subprocess
import platform as platform_module
import json
import threading
import Queue
import os
import string
import random
import logging
import time

import requests

from . import definitions

LOG = logging.getLogger("flow")
LOG.addHandler(logging.NullHandler())


class Flow(object):
    """Class to interact with the Flow API.
    Request/Responses are synchronous.
    """

    class FlowError(Exception):
        """Exception class for Flow service related errors."""
        pass

    class FlowConnectionError(FlowError):
        """Exception class for Flow connection related errors."""
        pass

    class FlowTimeoutError(FlowError):
        """Exception class for Flow connection timeout related errors."""
        pass

    # Notification Types
    ORG_NOTIFICATION = "org"
    CHANNEL_NOTIFICATION = "channel"
    MESSAGE_NOTIFICATION = "message"
    HWM_NOTIFICATION = "hwm"
    CHANNEL_MEMBER_NOTIFICATION = "channel-member-event"
    ORG_MEMBER_NOTIFICATION = "org-member-event"
    ORG_JOIN_REQUEST_NOTIFICATION = "org-join-request"
    PEER_VERIFICATION_NOTIFICATION = "peer-verification"
    PROFILE_NOTIFICATION = "profile"
    UPLOAD_START_NOTIFICATION = "upload-start-event"
    UPLOAD_PROGRESS_NOTIFICATION = "upload-progress-event"
    UPLOAD_COMPLETE_NOTIFICATION = "upload-complete-event"
    UPLOAD_ERROR_NOTIFICATION = "upload-error-event"
    DOWNLOAD_START_NOTIFICATION = "download-start-event"
    DOWNLOAD_PROGRESS_NOTIFICATION = "download-progress-event"
    DOWNLOAD_COMPLETE_NOTIFICATION = "download-complete-event"
    DOWNLOAD_ERROR_NOTIFICATION = "download-error-event"
    CHANNEL_SESSION_KEY_NOTIFICATION = "channel-session-key"
    CHANNEL_SESSION_KEY_SHARE_NOTIFICATION = "channel-session-key-share"
    LDAP_BIND_REQUEST_NOTIFICATION = "ldap-bind-request"
    NOTIFY_EVENT_NOTIFICATION = "notify-event"

    # Lock types
    UNLOCK = 0
    FULL_LOCK = 1
    LDAP_LOCK = 2

    def _make_notification_decorator(name):
        """Generates decorator functions for all notifications.
        E.g. the 'message' notification decorator usage:
        @flow.message
        def my_message_callback(notif_type, data):
            # do something...
        """

        def notification_decorator(self, func):
            """Decorator to register the event callback."""
            self.register_callback(name, func)
            return func
        notification_decorator.__doc__ = "Decorator to register a '%s' " \
            "notification callback." % name
        notification_decorator.__name__ = name
        return notification_decorator

    # Generate decorators for the notification callbacks
    message = _make_notification_decorator(MESSAGE_NOTIFICATION)
    org = _make_notification_decorator(ORG_NOTIFICATION)
    channel = _make_notification_decorator(CHANNEL_NOTIFICATION)
    message = _make_notification_decorator(MESSAGE_NOTIFICATION)
    hwm = _make_notification_decorator(HWM_NOTIFICATION)
    channel_member_event = _make_notification_decorator(
        CHANNEL_MEMBER_NOTIFICATION)
    org_member_event = _make_notification_decorator(ORG_MEMBER_NOTIFICATION)
    org_join_request = _make_notification_decorator(
        ORG_JOIN_REQUEST_NOTIFICATION)
    peer_verification = _make_notification_decorator(
        PEER_VERIFICATION_NOTIFICATION)
    profile = _make_notification_decorator(PROFILE_NOTIFICATION)
    upload_start_event = _make_notification_decorator(
        UPLOAD_START_NOTIFICATION)
    upload_progress_event = _make_notification_decorator(
        UPLOAD_PROGRESS_NOTIFICATION)
    upload_complete_event = _make_notification_decorator(
        UPLOAD_COMPLETE_NOTIFICATION)
    upload_error_event = _make_notification_decorator(
        UPLOAD_ERROR_NOTIFICATION)
    download_start_event = _make_notification_decorator(
        DOWNLOAD_START_NOTIFICATION)
    download_progress_event = _make_notification_decorator(
        DOWNLOAD_PROGRESS_NOTIFICATION)
    download_complete_event = _make_notification_decorator(
        DOWNLOAD_COMPLETE_NOTIFICATION)
    download_error_event = _make_notification_decorator(
        DOWNLOAD_ERROR_NOTIFICATION)
    channel_session_key = _make_notification_decorator(
        CHANNEL_SESSION_KEY_NOTIFICATION)
    channel_session_key_share = _make_notification_decorator(
        CHANNEL_SESSION_KEY_SHARE_NOTIFICATION)
    ldap_bind_request = _make_notification_decorator(
        LDAP_BIND_REQUEST_NOTIFICATION)
    notify_event = _make_notification_decorator(
        NOTIFY_EVENT_NOTIFICATION)

    class _Session(object):
        """Internal class to hold session data."""

        _MAX_QUEUE_SIZE = 128

        def __init__(self, flow, sid):
            """Arguments:
            flow : Flow instance
            sid : int, SessionID
            """
            self.flowappglue = flow._flowappglue
            self.sid = sid
            self.flow = flow
            self.callbacks = {}  # Notification Name -> Function Object
            self.notification_queue = Queue.Queue()
            self.error_queue = Queue.Queue()
            self.listen_notifications = threading.Event()
            self.notification_thread = threading.Thread(
                target=self._notification_loop,
                args=())
            self.notification_thread.daemon = True
            self.callback_lock = threading.Lock()

        def start_notification_loop(self):
            """Starts the thread that polls for notifications."""
            self.listen_notifications.set()
            self.notification_thread.start()

        def unregister_callback(self, notification_name):
            """Unregisters a callback for this session.
            Arguments:
            notification_name : string, type of the notification.
            """
            self.callback_lock.acquire()
            del self.callbacks[notification_name]
            self.callback_lock.release()

        def register_callback(self, notification_name, callback):
            """Registers a callback for a notification type.
            Arguments:
            notification_name : string, type of the notification
            callback : function object that receives a string as argument.
            """
            self.callback_lock.acquire()
            self.callbacks[notification_name] = callback
            self.callback_lock.release()

        def _queue_error(self, error):
            """Queues the notification error.
            Arguments:
            error : string.
            """
            # This check should leave the queue with
            # an approximate size of _MAX_QUEUE_SIZE
            if self.error_queue.qsize() > self._MAX_QUEUE_SIZE:
                ignored_error = self.error_queue.get()
                LOG.warn(
                    "Error queue is full: ignoring error '%s'",
                    ignored_error,
                )
            self.error_queue.put(error)

        def _queue_changes(self, changes):
            """Queues the changes of registered change types.
            Arguments:
            changes : Change dict/s returned by wait_for_notification.
            """
            # If single notification, then make a one-elem list
            if not isinstance(changes, list):
                changes = [changes]
            for change in changes:
                if change and "type" in change \
                   and change["type"] in self.callbacks:
                    # This check should leave the queue with
                    # an approximate size of _MAX_QUEUE_SIZE
                    if self.notification_queue.qsize() > self._MAX_QUEUE_SIZE:
                        notification = self.notification_queue.get()
                        LOG.warn(
                            "Notification queue is full: "
                            "ignoring notification '%s'",
                            notification["data"])
                    self.notification_queue.put(change)

        def _notification_loop(self):
            """Loops calling WaitForNotification on this session."""
            while self.listen_notifications.is_set():
                try:
                    changes = self.flow.wait_for_notification(sid=self.sid)
                except Exception as flow_err:
                    self._queue_error(str(flow_err))
                    # Check whether flowappglue finished execution
                    if self.flowappglue.poll() is not None:
                        break
                else:
                    self.callback_lock.acquire()
                    self._queue_changes(changes)
                    self.callback_lock.release()

        def get_queued_error(self, timeout_secs):
            """Retrieves and returns an error from the error queue."""
            return self.error_queue.get(
                block=True,
                timeout=timeout_secs,
            )

        def consume_notification(self, timeout_secs):
            """Consumes the notification queue for this session
            and execute the callbacks. This call blocks until there is
            a notification ready to be processed or if timeouts
            after 'timeout_secs'.
            Arguments:
            timeouts_secs : float, seconds to block waiting for notifications.
            """
            notification_consumed = False
            try:
                notification = \
                    self.notification_queue.get(
                        block=True, timeout=timeout_secs)
                try:
                    self.callback_lock.acquire()
                    if notification["type"] not in self.callbacks:
                        raise Exception(
                            "Notification of type '%s' not supported.",
                            notification["type"],
                        )
                    self.callbacks[notification["type"]](
                        notification["type"], notification["data"])
                except Exception as exception:
                    LOG.debug("Error: %s", str(exception))
                finally:
                    self.callback_lock.release()
                notification_consumed = True
            except Queue.Empty:
                notification_consumed = False
            return notification_consumed

        def close(self):
            """Closes the session by terminating the listener thread."""
            self.listen_notifications.clear()
            if self.notification_thread.is_alive():
                self.notification_thread.join()

    def __init__(
            self,
            username="",
            server_uri=definitions.DEFAULT_URI,
            flowappglue=definitions.get_default_flowappglue_path(),
            host=definitions.DEFAULT_SERVER,
            port=definitions.DEFAULT_PORT,
            db_dir=definitions.get_default_db_path(),
            schema_dir=definitions.get_default_schema_path(),
            attachment_dir=definitions.get_default_attachment_path(),
            use_tls=definitions.DEFAULT_USE_TLS,
            glue_out_filename=definitions.get_default_glue_out_filename(),
<<<<<<< HEAD
            decrement_file=None):
=======
            decrement=None):
>>>>>>> 8d41d33e
        """Initializes the Flow object. It starts and configures
        flowappglue local server as a subprocess.
        It also starts a new session so that you can start using
        the Flow API. You should be good by calling this function
        with no arguments.
        It will call start_up() if a username is provided.
        Arguments:
        flowappglue : string, path to the flowappglue binary,
        if empty, then it tries to determine the location.
        """
        self.server_uri = server_uri
        self.api_timeout = None
        self._check_file_exists(flowappglue)
        self._check_file_exists(db_dir, True)
        glue = [flowappglue, "0"]
<<<<<<< HEAD
        if decrement_file is not None:
            glue = [flowappglue, "--decrement-file", decrement_file, "0"]
=======
        if decrement is not None:
            glue = [flowappglue, "--decrement-time", decrement, "0"]
>>>>>>> 8d41d33e
        with open(glue_out_filename, "w") as log_file:
            self._flowappglue = subprocess.Popen(
                glue,
                stdout=subprocess.PIPE,
                stderr=log_file,
            )
        token_port_line = json.loads(self._flowappglue.stdout.readline())
        self._token = token_port_line["token"]
        self._port = token_port_line["port"]
        self.sessions = {}  # SessionID -> _Session
        # Configure flowappglue and create the session
        self._config(host, port, db_dir, schema_dir, attachment_dir, use_tls)
        self._current_session = self.new_session()
        self._loop_process_notifications = False
        # If username available then start the session
        if username:
            self.start_up(username)

    def terminate(self, timeout_secs=5):
        """Shuts down the semaphor-backend local server.
        Use this when you are done using the Flow API with this object.
        It will first send a SIGTERM to the semaphor-backend process,
        if the process does not finish the execution,
        it will wait 'timeout_secs' before sending SIGKILL
        to the semaphor-backend process.
        """
        # TODO: call 'Close' flowapp API here as soon as it is supported
        start = time.time()

        # Terminate the flowappglue process
        if self._flowappglue and self._flowappglue.poll() is None:
            self._flowappglue.terminate()

        # Wait for process termination
        if self._flowappglue:
            while self._flowappglue.poll() is None:
                time.sleep(1)
                if (time.time() - start) > timeout_secs:
                    LOG.warn(
                        "semaphor-backend %d secs. timeout reached, "
                        "sending SIGKILL to process",
                        timeout_secs,
                    )
                    try:
                        self._flowappglue.kill()
                    except OSError:
                        pass
                    break

        # Close all sessions
        sids = list(self.sessions.keys())
        for sid in sids:
            self._close(sid)

    @staticmethod
    def gen_rand_req_id():
        """Generate a 10-byte random id for debugging."""
        return "".join(
            random.choice(string.ascii_uppercase + string.digits)
            for _ in range(10))

    def _get_session_id(self, sid):
        """Utility function to return the current
        session if sid is not provided.
        """
        return sid if sid else self._current_session

    def set_api_timeout(self, timeout):
        """Sets the default timeout (in seconds) for all API
        requests (except WaitForNotification).
        """
        self.api_timeout = timeout

    def _run(self, method, timeout=None, **params):
        """Performs the HTTP JSON POST against
        the flowappglue server on localhost.
        Arguments:
        method : string, API method name.
        params : kwargs, request parameters.
        Returns a dict with the response received from the flowappglue,
        it returns the 'result' part of the response.
        """
        request_str = json.dumps(
            dict(
                method=method,
                params=[params],
                token=self._token,
            ),
            indent=2,
        )
        rand_debug_req_id = self.gen_rand_req_id()
        LOG.debug(
            "request method=%s id=%s: %s",
            method, rand_debug_req_id, request_str)
        try:
            req_timeout = timeout or \
                (self.api_timeout if method != "WaitForNotification" else None)
            response = requests.post(
                "http://127.0.0.1:%s/rpc" %
                self._port,
                headers={'Content-type': 'application/json'},
                timeout=req_timeout,
                data=request_str,
            )
        except (requests.ConnectionError, requests.Timeout) as requests_err:
            if isinstance(requests_err, requests.ConnectionError):
                raise Flow.FlowConnectionError(requests_err)
            else:
                raise Flow.FlowTimeoutError(requests_err)

        response_data = json.loads(response.text, encoding='utf-8')
        LOG.debug(
            "response method=%s id=%s: HTTP %s, lat=%.2fs: %s",
            method, rand_debug_req_id, response.status_code,
            response.elapsed.total_seconds(), response.text)
        if "error" in response_data.keys() and len(response_data["error"]) > 0:
            raise Flow.FlowError(response_data["error"])
        if "result" in response_data.keys():
            return response_data["result"]
        else:
            return response_data

    @staticmethod
    def _check_file_exists(path, create_if_non_existent=False):
        """Internal check for path existence.
        Arguments:
        path : string, path to check for existence.
        Raises a Flow.FlowError exception if the path does not exist.
        """
        if not os.path.exists(path):
            if not create_if_non_existent:
                raise Flow.FlowError(
                    "Cannot access '%s', no such file or directory." % path)
            os.makedirs(path, 0o700)

    def _config(
            self,
            host,
            port,
            db_dir,
            schema_dir,
            attachment_dir,
            use_tls,
            timeout=None):
        """Sets up the basic configuration parameters for FlowApp
        to talk FlowServ and create local accounts.
        If arguments are empty, then it will try to determine the
        configuration.
        """
        self._check_file_exists(schema_dir)
        self._check_file_exists(db_dir, True)
        self._check_file_exists(attachment_dir, True)
        self._run(
            method="Config",
            FlowServHost=host,
            FlowServPort=port,
            FlowLocalDatabaseDir=db_dir,
            FlowLocalSchemaDir=schema_dir,
            FlowLocalAttachmentDir=attachment_dir,
            FlowUseTLS=use_tls,
            timeout=timeout,
        )

    def register_callback(self, notification_name,
                          callback, sid=0):
        """Registers a callback to be executed for
        a specific notification type.
        Arguments:
        sid : int, SessionID.
        notification_name : string, type of the notification.
        callback : function object that receives a string as argument.
        Upon callback execution, the string argument of the callback
        will contain the "data" section of the notification.
        """
        sid = self._get_session_id(sid)
        self.sessions[sid].register_callback(notification_name, callback)

    def unregister_callback(self, notification_name, sid=0):
        """Unregisters a callback, this makes the Flow module
        to ignore notifications of this type.
        Arguments:
        sid : int, SessionID.
        notification_name : string, type of the notification.
        """
        sid = self._get_session_id(sid)
        self.sessions[sid].unregister_callback(notification_name)

    def process_one_notification(self, timeout_secs=0.05, sid=0):
        """Processes a single notification.
        Returns 'True' if a notification was processed, 'False'
        meaning no notification was available for processing.
        It will only process registered notifications
        (via register_callback() or the decorator functionality).
        Arguments:
        timeout_secs : float, seconds to block on the notification queue.
        sid : int, SessionID.
        """
        sid = self._get_session_id(sid)
        return self.sessions[sid].consume_notification(timeout_secs)

    def get_notification_error(self, timeout_secs=0.05, sid=0):
        """Returns a notification error from the error queue.
        Returns 'None' if there's no error on the queue.
        Arguments:
        timeout_secs : float, seconds to block on the notification queue.
        sid : int, SessionID.
        """
        error = None
        sid = self._get_session_id(sid)
        if sid in self.sessions:
            try:
                error = self.sessions[sid].get_queued_error(timeout_secs)
            except Queue.Empty:
                pass
        return error

    def set_processing_notifications(self, value=True):
        """Sets whether to continue processing the notifications.
        Use w/ value=False if you don't want to process more notifications.
        It will make the app quit the 'process_notification()' loop.
        """
        self._loop_process_notifications = value

    def process_notifications(self, timeout_secs=0.05, sid=0):
        """Loop to processes notifications.
        This is to be called by your app if you just want to listen to
        notifications.
        Arguments:
        timeout_secs : float, seconds to block on the notification queue.
        sid : int, SessionID
        """
        sid = self._get_session_id(sid)
        self._loop_process_notifications = True
        while self._loop_process_notifications:
            self.sessions[sid].consume_notification(timeout_secs)

    def new_session(self, timeout=None):
        """Creates a new session.
        Returns an integer representing a SessionID.
        """
        response = self._run(
            method="NewSession",
            timeout=timeout,
        )
        sid = response["SessionID"]
        self.sessions[sid] = self._Session(self, sid)
        return sid

    def set_current_session(self, sid):
        """Sets the current session.
        All API calls after this will use 'sid' SessionID.
        Arguments:
        sid : int, SessionID
        """
        self._current_session = sid

    def get_current_session(self):
        """Returns an int representing the current session
        used by API calls."""
        return self._current_session

    def start_up(self, username="", sid=0, timeout=None):
        """Starts the flowapp instance (notification internal loop, etc)
        for an account that is already created and has a device already
        configured in the current device.
        Internally, it starts a thread that calls WaitForNotifications
        and stores the notifications on a event queue.
        If 'username' is empty, then it will start up the
        first local account on the current device.
        """
        if not username:
            local_accounts = self.enumerate_local_accounts()
            if local_accounts:
                username = local_accounts[0]["username"]
        sid = self._get_session_id(sid)
        self._run(
            method="StartUp",
            SessionID=sid,
            Username=username,
            ServerURI=self.server_uri,
            timeout=timeout,
        )
        self.sessions[sid].start_notification_loop()

    @staticmethod
    def _gen_random_number(digits_count):
        """Returns a random number string.
        Used for generating a random 'phone_number' and 'totp_verifier'.
        """
        return "".join(
            random.choice(string.digits)
            for _ in range(digits_count)
        )

    def _gen_device_name(self):
        """Returns a random device name string."""
        return "dev-%s" % self._gen_random_number(15)

    def create_account(
            self,
            username,
            password,
            device_name="",
            phone_number="",
            platform=sys.platform,
            os_release=platform_module.release(),
            email_confirm_code="",
            totp_verifier="",
            sid=0,
            timeout=None):
        """Creates an account with the specified data.
        'phone_number', along with 'username' and 'server_uri'
        (these last two provided at 'start_up') must be unique.
        This call also starts the notification
        loop for this session.
        """
        if not phone_number:
            phone_number = self._gen_random_number(15)
        if not totp_verifier:
            totp_verifier = self._gen_random_number(15)
        if not device_name:
            device_name = self._gen_device_name()
        sid = self._get_session_id(sid)
        self._run(
            method="CreateAccount",
            SessionID=sid,
            PhoneNumber=phone_number,
            DeviceName=device_name,
            Username=username,
            ServerURI=self.server_uri,
            Platform=platform,
            OSRelease=os_release,
            Password=password,
            TotpVerifier=totp_verifier,
            EmailConfirmCode=email_confirm_code,
            NotifyToken="",
            timeout=timeout,
        )
        self.sessions[sid].start_notification_loop()

    def create_dm_account(
            self,
            dmk,
            username="",
            password="",
            device_name="",
            phone_number="",
            platform=sys.platform,
            os_release=platform_module.release(),
            totp_verifier="",
            sid=0,
            timeout=None):
        """Creates a directory management account with the specified data.
        This call also starts the notification loop for this session.
        If username is not provided, then it generates a random username, it
        also generates a random password for the account.
        Returns a dict with the auto-generated username and password,
        and the LDAP OrgID.
        """
        if not phone_number:
            phone_number = self._gen_random_number(15)
        if not totp_verifier:
            totp_verifier = self._gen_random_number(15)
        if not device_name:
            device_name = self._gen_device_name()
        sid = self._get_session_id(sid)
        response = self._run(
            method="CreateDMAccount",
            SessionID=sid,
            PhoneNumber=phone_number,
            DeviceName=device_name,
            Username=username,
            ServerURI=self.server_uri,
            Platform=platform,
            OSRelease=os_release,
            Password=password,
            TotpVerifier=totp_verifier,
            DMK=dmk,
            NotifyToken="",
            timeout=timeout,
        )
        self.sessions[sid].start_notification_loop()
        return response

    def setup_ldap_account(
            self,
            username,
            phone_number="",
            totp_verifier="",
            sid=0,
            timeout=None):
        """Setups an LDAP account with the specified data. 'phone_number',
        along with 'username' and 'server_uri' (these last two provided at
        'start_up') must be unique.
        Returns a dict with the generated password and level2Secret.
        """
        if not phone_number:
            phone_number = self._gen_random_number(15)
        if not totp_verifier:
            totp_verifier = self._gen_random_number(15)
        sid = self._get_session_id(sid)
        return self._run(
            method="SetupLDAPAccount",
            SessionID=sid,
            PhoneNumber=phone_number,
            Username=username,
            ServerURI=self.server_uri,
            TotpVerifier=totp_verifier,
            timeout=timeout,
        )

    def create_ldap_device(self,
                           username,
                           ldap_password,
                           device_name="",
                           platform=sys.platform,
                           os_release=platform_module.release(),
                           sid=0,
                           timeout=None):
        """Creates a new device for an existing LDAPed account,
        similar to 'create_device' in terms of parameters.
        It also starts the notification loop (like 'create_device').
        Returns a 'Device' dict.
        """
        if not device_name:
            device_name = self._gen_device_name()
        sid = self._get_session_id(sid)
        response = self._run(
            method="CreateLDAPDevice",
            SessionID=sid,
            Username=username,
            ServerURI=self.server_uri,
            DeviceName=device_name,
            LDAPPassword=ldap_password,
            Platform=platform,
            OSRelease=os_release,
            timeout=timeout,
        )
        self.sessions[sid].start_notification_loop()
        return response

    def create_device(self,
                      username,
                      password,
                      device_name="",
                      platform=sys.platform,
                      os_release=platform_module.release(),
                      sid=0,
                      timeout=None):
        """CreateDevice creates a new device for an existing account,
        similar to CreateAccount in terms of parameters.
        It also starts the notification loop (like create_account).
        Returns a 'Device' dict.
        """
        if not device_name:
            device_name = self._gen_device_name()
        sid = self._get_session_id(sid)
        response = self._run(
            method="CreateDevice",
            SessionID=sid,
            Username=username,
            ServerURI=self.server_uri,
            DeviceName=device_name,
            Password=password,
            Platform=platform,
            OSRelease=os_release,
            timeout=timeout,
        )
        self.sessions[sid].start_notification_loop()
        return response

    def account_id(self, sid=0, timeout=None):
        """Returns the accountId for this account."""
        sid = self._get_session_id(sid)
        return self._run(
            method="AccountId",
            SessionID=sid,
            timeout=timeout,
        )

    def build_number(self, sid=0, timeout=None):
        """Returns the build number for the glue binary."""
        sid = self._get_session_id(sid)
        return self._run(
            method="BuildNumber",
            SessionID=sid,
            timeout=timeout,
        )

    def keyring_fingerprint(self, sid=0, timeout=None):
        """Returns the fingerprint of the last keyring on this account."""
        sid = self._get_session_id(sid)
        return self._run(
            method="KeyRingFingerprint",
            SessionID=sid,
            timeout=timeout,
        )

    def new_org(self, name, discoverable=True, sid=0, timeout=None):
        """Creates a new organization. Returns an 'Org' dict."""
        sid = self._get_session_id(sid)
        return self._run(
            method="NewOrg",
            SessionID=sid,
            Name=name,
            Discoverable=discoverable,
            timeout=timeout,
        )

    def new_channel(self, oid, name, sid=0, timeout=None):
        """Creates a new channel in a specific 'OrgID'.
        Returns a string that represents the `ChannelID` created.
        """
        sid = self._get_session_id(sid)
        return self._run(
            method="NewChannel",
            SessionID=sid,
            OrgID=oid,
            Name=name,
            timeout=timeout,
        )

    def payment_status(self, sid=0, timeout=None):
        """Returns the current payment status for the teams and account
        Returns a 'PaymentStatusResponse' dict.
        """
        sid = self._get_session_id(sid)
        return self._run(
            method="PaymentStatus",
            SessionID=sid,
            timeout=timeout,
        )

    def enumerate_orgs(self, sid=0, timeout=None):
        """Lists all the orgs the caller is a member of.
        Returns array of 'Org' dicts.
        """
        sid = self._get_session_id(sid)
        return self._run(
            method="EnumerateOrgs",
            SessionID=sid,
            timeout=timeout,
        )

    def enumerate_profiles(self, item, sid=0, timeout=None):
        """Lists all the profiles for the specified item.
        Returns array of 'Profile' dicts.
        """
        sid = self._get_session_id(sid)
        return self._run(
            method="EnumerateProfiles",
            SessionID=sid,
            Item=item,
            timeout=timeout,
        )

    def enumerate_org_members(self, oid, sid=0, timeout=None):
        """Lists all members for an org and their state."""
        sid = self._get_session_id(sid)
        return self._run(
            method="EnumerateOrgMembers",
            SessionID=sid,
            OrgID=oid,
            timeout=timeout,
        )

    def enumerate_org_member_history(self, oid, sid=0, timeout=None):
        """Lists all member history for an org and their state.
        Returns an array of 'OrgMember' dicts.
        """
        sid = self._get_session_id(sid)
        return self._run(
            method="EnumerateOrgMemberHistory",
            SessionID=sid,
            OrgID=oid,
            timeout=timeout,
        )

    def enumerate_channels(self, oid, sid=0, timeout=None):
        """Lists the channels available for an 'OrgID'.
        Returns an array of 'Channel' dicts.
        """
        sid = self._get_session_id(sid)
        return self._run(
            method="EnumerateChannels",
            SessionID=sid,
            OrgID=oid,
            timeout=timeout,
        )

    def enumerate_channel_members(self, cid, sid=0, timeout=None):
        """Lists the channel members for a given 'ChannelID'.
        Returns an array of 'ChannelMember' dicts.
        """
        sid = self._get_session_id(sid)
        return self._run(
            method="EnumerateChannelMembers",
            SessionID=sid,
            ChannelID=cid,
            timeout=timeout,
        )

    def enumerate_channel_member_history(self, cid, sid=0, timeout=None):
        """Lists the channel member history for a given 'ChannelID'.
        Returns an array of 'ChannelMember' dicts.
        """
        sid = self._get_session_id(sid)
        return self._run(
            method="EnumerateChannelMemberHistory",
            SessionID=sid,
            ChannelID=cid,
            timeout=timeout,
        )

    def new_attachment(self, oid, file_path, sid=0, timeout=None):
        """Returns an 'Attachment' dict ready to be used on send_message().
        file_path must be the absolute path.
        """
        sid = self._get_session_id(sid)
        aid = self._run(
            method="NewAttachment",
            SessionID=sid,
            OrgID=oid,
            FilePath=file_path,
            timeout=timeout,
        )
        file_basename = os.path.basename(file_path)
        return {"id": aid, "filename": file_basename}

    def start_attachment_download(
            self, aid, oid, cid, mid, sid=0, timeout=None):
        """Requests download of an attachment.
        Status will be reported on the notification channel.
        """
        sid = self._get_session_id(sid)
        self._run(
            method="StartAttachmentDownload",
            SessionID=sid,
            AttachmentID=aid,
            OrgID=oid,
            ChannelID=cid,
            MessageID=mid,
            timeout=timeout,
        )

    def update_attachment_path(self, aid, new_path, sid=0, timeout=None):
        """Moves the attachment represented by the id
        specified to 'new_path', if it has completed
        uploading or downloading.
        """
        sid = self._get_session_id(sid)
        self._run(
            method="UpdateAttachmentPath",
            SessionID=sid,
            AttachmentID=aid,
            NewPath=new_path,
            timeout=timeout,
        )

    def stored_attachment_path(self, oid, aid, sid=0, timeout=None):
        """Returns the path where the attachment has been
        stored when the download is complete."""
        sid = self._get_session_id(sid)
        return self._run(
            method="StoredAttachmentPath",
            SessionID=sid,
            OrgID=oid,
            AttachmentID=aid,
            timeout=timeout,
        )

    def send_message(self, oid, cid, msg, attachments=None,
                     other_data=None, sid=0, timeout=None):
        """Sends a message to a channel this user is a member of.
        Returns a string that represents the 'MessageID'
        that has just been sent.
        """
        sid = self._get_session_id(sid)
        return self._run(
            method="SendMessage",
            SessionID=sid,
            OrgID=oid,
            ChannelID=cid,
            Text=msg,
            OtherData=other_data,
            Attachments=attachments,
            timeout=timeout,
        )

    def wait_for_notification(self, sid=0, timeout=None):
        """Returns the oldest unseen notification
        in the queue for this device.
        WARNING: it will block until there's a new notification
        if there isn't any at the time it is called.
        It's advised to call this method in a thread outside of
        the main one. Returns a 'Change' dict.
        """
        sid = self._get_session_id(sid)
        return self._run(
            method="WaitForNotification",
            SessionID=sid,
            timeout=timeout,
        )

    def enumerate_messages(self, oid, cid, filters=None, sid=0, timeout=None):
        """Lists all the messages for a channel.
        Returns an array of 'Message' dicts.
        """
        sid = self._get_session_id(sid)
        return self._run(
            method="EnumerateMessages",
            SessionID=sid,
            OrgID=oid,
            ChannelID=cid,
            Filters=filters,
            timeout=timeout,
        )

    def get_unread_count(self, oid, cid, sid=0, timeout=None):
        """Returns the amount of unread
        messages for a channel based on the known HWM.
        It will report up to 101 unread messages since
        the goal is to just show '100+'
        in that case and over.
        """
        sid = self._get_session_id(sid)
        return self._run(
            method="GetUnreadCount",
            SessionID=sid,
            OrgID=oid,
            ChannelID=cid,
            timeout=timeout,
        )

    def search(self, oid, cid, search, sid=0, timeout=None):
        """Returns a list of 'message' notification dicts for
        all messages matching a search string."""
        sid = self._get_session_id(sid)
        return self._run(
            method="Search",
            SessionID=sid,
            OrgID=oid,
            ChannelID=cid,
            Search=search,
            timeout=timeout,
        )

    def get_channel(self, cid, sid=0, timeout=None):
        """Returns all the metadata for a channel the user is a member of.
        Returns a 'Channel' dict.
        """
        sid = self._get_session_id(sid)
        return self._run(
            method="GetChannel",
            SessionID=sid,
            ChannelID=cid,
            timeout=timeout,
        )

    def new_org_join_request(self, oid, sid=0, timeout=None):
        """Creates a new request to join an existing organization."""
        sid = self._get_session_id(sid)
        self._run(
            method="NewOrgJoinRequest",
            SessionID=sid,
            OrgID=oid,
            timeout=timeout,
        )

    def enumerate_org_join_requests(self, oid, sid=0, timeout=None):
        """Lists all the join requests for an 'OrgID'.
        Returns an array of 'OrgJoinRequest' dicts.
        """
        sid = self._get_session_id(sid)
        return self._run(
            method="EnumerateOrgJoinRequests",
            SessionID=sid,
            OrgID=oid,
            timeout=timeout,
        )

    def org_add_member(self, oid, account_id,
                       member_state, sid=0, timeout=None):
        """Adds a member to an organization, assuming the user has
        the proper permissions.
        'member_state' argument valid values are
        'm' (member), 'a' (admin), 'o' (owner), 'b' blocked.
        """
        sid = self._get_session_id(sid)
        self._run(
            method="OrgAddMember",
            SessionID=sid,
            OrgID=oid,
            MemberAccountID=account_id,
            MemberState=member_state,
            timeout=timeout,
        )

    def channel_add_member(self, oid, cid, account_id,
                           member_state, sid=0, timeout=None):
        """Adds the specified member to the channel as long as
        the requestor has the right permissions.
        """
        sid = self._get_session_id(sid)
        self._run(
            method="ChannelAddMember",
            SessionID=sid,
            OrgID=oid,
            ChannelID=cid,
            MemberAccountID=account_id,
            MemberState=member_state,
            timeout=timeout,
        )

    def new_direct_conversation(self, oid, account_id, sid=0, timeout=None):
        """Creates a new channel to initiate a
        direct conversation with another user.
        Returns a 'ChannelID'.
        """
        sid = self._get_session_id(sid)
        return self._run(
            method="NewDirectConversation",
            SessionID=sid,
            OrgID=oid,
            MemberID=account_id,
            timeout=timeout,
        )

    def get_peer(self, username, sid=0, timeout=None):
        """Returns all the metadata of a peer from username.
        Returns a 'Peer' dict.
        """
        sid = self._get_session_id(sid)
        return self._run(
            method="GetPeer",
            SessionID=sid,
            PeerUsername=username,
            timeout=timeout,
        )

    def get_peer_from_id(self, account_id, sid=0, timeout=None):
        """Returns all the metadata of a peer from account id.
        Returns a 'Peer' dict.
        """
        sid = self._get_session_id(sid)
        return self._run(
            method="GetPeerFromID",
            SessionID=sid,
            PeerID=account_id,
            timeout=timeout,
        )

    def enumerate_local_accounts(self, timeout=None):
        """Lists all the accounts configured locally (not the peers).
        Returns an array of 'AccountIdentifier' dicts.
        """
        return self._run(
            method="EnumerateLocalAccounts",
            timeout=timeout,
        )

    def enumerate_peer_accounts(self, sid=0, timeout=None):
        """Lists all the peer accounts.
        Returns an array of 'Peer' dicts.
        """
        sid = self._get_session_id(sid)
        return self._run(
            method="EnumeratePeerAccounts",
            SessionID=sid,
            timeout=timeout,
        )

    def new_org_member_state(self,
                             oid,
                             member_account_id,
                             member_state,
                             sid=0,
                             timeout=None):
        """Use set_org_member_state to change the state of an
        existing member.
        Sets the Org member state for a given account.
        'member_state' can be one of the following:
        'a' (admin), 'm' (member), 'o' (owner), 'b' (blocked).
        TODO: remove or document this API.
        """
        sid = self._get_session_id(sid)
        return self._run(
            method="NewOrgMemberState",
            SessionID=sid,
            OrgID=oid,
            MemberAccountID=member_account_id,
            MemberState=member_state,
            timeout=timeout,
        )

    def set_org_member_state(self,
                             oid,
                             member_account_id,
                             member_state,
                             sid=0,
                             timeout=None):
        """Sets the Org member state for a given account.
        'member_state' can be one of the following:
        'a' (admin), 'm' (member), 'o' (owner), 'b' (blocked).
        """
        sid = self._get_session_id(sid)
        return self._run(
            method="SetOrgMemberState",
            SessionID=sid,
            OrgID=oid,
            MemberAccountID=member_account_id,
            MemberState=member_state,
            timeout=timeout,
        )

    def new_channel_member_state(self,
                                 oid,
                                 cid,
                                 member_account_id,
                                 member_state,
                                 sid=0,
                                 timeout=None):
        """Sets the Channel member state for a given account.
        'member_state' can be one of the following:
        'a' (admin), 'm' (member), 'o' (owner), 'b' (blocked).
        """
        sid = self._get_session_id(sid)
        return self._run(
            method="NewChannelMemberState",
            SessionID=sid,
            OrgID=oid,
            ChannelID=cid,
            MemberAccountID=member_account_id,
            MemberState=member_state,
            timeout=timeout,
        )

    def get_devices(self, sid=0, timeout=None):
        """Returns all devices associated to the current account.
        Returns a list of 'Device' dicts.
        """
        sid = self._get_session_id(sid)
        return self._run(
            method="GetDevices",
            SessionID=sid,
            timeout=timeout,
        )

    def get_org_types(self, sid=0, timeout=None):
        """Returns the team types available.
        Returns a list of 'OrgType' dicts.
        """
        sid = self._get_session_id(sid)
        return self._run(
            method="GetOrgTypes",
            SessionID=sid,
            timeout=timeout,
        )

    def get_org_data(self, oid, sid=0, timeout=None):
        """Returns extra data for the specified org.
        Returns an 'OrgData' dict.
        """
        sid = self._get_session_id(sid)
        return self._run(
            method="GetOrgData",
            SessionID=sid,
            OrgID=oid,
            timeout=timeout,
        )

    def device_id(self, sid=0, timeout=None):
        """Returns the DeviceId of the current device."""
        sid = self._get_session_id(sid)
        return self._run(
            method="DeviceId",
            SessionID=sid,
            timeout=timeout,
        )

    def start_d2d_rendezvous(self, sid=0, timeout=None):
        """StartD2DRendezvous generates a 32 random bytes for usage as a
        rendezvous ID in device to device provsioning and a key pair for DH.
        It returns the 32 random bytes for them to be shared in some way
        Only the established devices use this method.
        Returns string with the rendezvous ID.
        """
        sid = self._get_session_id(sid)
        return self._run(
            method="StartD2DRendezvous",
            SessionID=sid,
            timeout=timeout,
        )

    def provision_new_device(self, sid=0, timeout=None):
        """ProvisionNewDevice pushes the provisioning payload for
        a new device to be created from it.
        Only the established device uses this after
        calling StartD2DRendezvous.
        This call blocks the caller until the new
        device creates the device.
        """
        sid = self._get_session_id(sid)
        self._run(
            method="ProvisionNewDevice",
            SessionID=sid,
            timeout=timeout,
        )

    def create_device_from_rendezvous(self,
                                      rendezvous_id,
                                      device_name="",
                                      platform=sys.platform,
                                      os_release=platform_module.release(),
                                      sid=0,
                                      timeout=None):
        """CreateDeviceFromRendezvous creates a new device by downloading a
        provisioning payload using the rendezvousID.
        Only the new device uses this method.
        This call also starts the notification
        loop for this session.
        """
        if not device_name:
            device_name = self._gen_device_name()
        sid = self._get_session_id(sid)
        self._run(
            method="CreateDeviceFromD2D",
            SessionID=sid,
            RendezvousID=rendezvous_id,
            DeviceName=device_name,
            Platform=platform,
            OSRelease=os_release,
            timeout=timeout,
        )
        self.sessions[sid].start_notification_loop()

    def cancel_rendezvous(self, sid=0, timeout=None):
        """CancelRendezvous tries cancelling an ongoing rendezvous, if any."""
        sid = self._get_session_id(sid)
        self._run(
            method="CancelRendezvous",
            SessionID=sid,
            timeout=timeout,
        )

    @staticmethod
    def get_profile_item_json(display_name, biography, photo):
        """Create 'Content' JSON to be used by set_profile()."""
        content = json.dumps(dict(
            displayName=display_name,
            biography=biography,
            photo=photo,
        ))
        return content

    def set_profile(self, item, content, sid=0, timeout=None):
        """Sets the given item with content"""
        sid = self._get_session_id(sid)
        self._run(
            method="SetProfile",
            SessionID=sid,
            Content=content,
            Item=item,
            timeout=timeout,
        )

    def change_username(self, username, password,
                        email_confirm_code="", sid=0, timeout=None):
        """Changes the username for the current account"""
        sid = self._get_session_id(sid)
        self._run(
            method="ChangeUsername",
            SessionID=sid,
            Username=username,
            Password=password,
            EmailConfirmCode=email_confirm_code,
            timeout=timeout,
        )

    def change_password(self, password, sid=0, timeout=None):
        """Changes the password for the current account"""
        sid = self._get_session_id(sid)
        self._run(
            method="ChangePassword",
            SessionID=sid,
            NewPassword=password,
            timeout=timeout,
        )

    def identifier(self, sid=0, timeout=None):
        """Identifier returns the Username and ServerURI for this account.
        Returns an 'AccountIdentifier' dict.
        """
        sid = self._get_session_id(sid)
        return self._run(
            method="Identifier",
            SessionID=sid,
            timeout=timeout,
        )

    def peer_data(self, sid=0, timeout=None):
        """Returns 'Peer' dict for this account."""
        sid = self._get_session_id(sid)
        return self._run(
            method="PeerData",
            SessionID=sid,
            timeout=timeout,
        )

    def verify_peer_keyring(self,
                            username,
                            account_id,
                            keyring_id,
                            verification_method,
                            sid=0,
                            timeout=None):
        """Peer Key Verification for web of trust."""
        sid = self._get_session_id(sid)
        return self._run(
            method="VerifyPeerKeyRing",
            SessionID=sid,
            PeerUsername=username,
            PeerAccountID=account_id,
            PeerKeyRingID=keyring_id,
            VerificationMethod=verification_method,
            timeout=timeout,
        )

    def set_channel_read_hwm(self, oid, cid, mid, sid=0, timeout=None):
        """Sets a new HWM for an account in a channel."""
        sid = self._get_session_id(sid)
        self._run(
            method="SetChannelReadHWM",
            SessionID=sid,
            OrgID=oid,
            ChannelID=cid,
            MessageID=mid,
            timeout=timeout,
        )

    def set_channel_retention_policy(self, oid, cid, cat, days, msgs, sid=0, timeout=None):
        """Sets a new message retention policy for an account in a channel."""
        sid = self._get_session_id(sid)
        result = self._run(
            method="SetChannelRetentionPolicy",
            SessionID=sid,
            OrgID=oid,
            ChannelID=cid,
            MessageCategory=cat,
			MaxDays=days,
			MaxMessages=msgs,
            timeout=timeout,
        )

    def verification_hash(self,
                          sid=0,
                          timeout=None):
        """Returns the verification hash for this account."""
        sid = self._get_session_id(sid)
        return self._run(
            method="VerificationHash",
            SessionID=sid,
            timeout=timeout,
        )

    def peer_verification_hash(self,
                               username,
                               fingerprint,
                               provided_hash,
                               sid=0,
                               timeout=None):
        """Computes:
        hash(username + separator + serverURI + separator + fingerprint)
        for the specified account and compares it in constant time
        with the provided hash.
        Returns bool whether the hash is valid or not.
        """
        sid = self._get_session_id(sid)
        return self._run(
            method="PeerVerificationHash",
            SessionID=sid,
            PeerUsername=username,
            Fingerprint=fingerprint,
            ProvidedHash=provided_hash,
            timeout=timeout,
        )

    def confirm_email(self,
                      username,
                      sid=0,
                      timeout=None):
        """Sends a confirmation request to the server
        The server will email a confirm code to the specified address
        The caller should use the code as the 'email_confirm_code' argument
        on 'create_account'.
        """
        sid = self._get_session_id(sid)
        self._run(
            method="ConfirmEmail",
            SessionID=sid,
            Username=username,
            ServerURI=self.server_uri,
            timeout=timeout,
        )

    def delete_channel(self,
                       oid,
                       cid,
                       sid=0,
                       timeout=None):
        """Removes a channel by banning all channel members."""
        sid = self._get_session_id(sid)
        self._run(
            method="DeleteChannel",
            SessionID=sid,
            OrgID=oid,
            ChannelID=cid,
            timeout=timeout,
        )

    def fetch_ldap_public_key(self, username, fingerprint, sid=0, timeout=None):
        """Fetch the public key for the LDAP management
        account for the given username (assuming it's an email).
        """
        sid = self._get_session_id(sid)
        return self._run(
            method="FetchLDAPPublicKey",
            SessionID=sid,
            Username=username,
            ServerURI=self.server_uri,
            Fingerprint=fingerprint,
            timeout=timeout,
        )

    def untrust_ldap_public_key(self, username, sid=0, timeout=None):
        """Marks as untrusted the public key for the LDAP management
        account for the given username (assuming it's an email).
        """
        sid = self._get_session_id(sid)
        self._run(
            method="UntrustLDAPPublicKey",
            SessionID=sid,
            Username=username,
            ServerURI=self.server_uri,
            timeout=timeout,
        )

    def ldap_bind_response(self,
                           username,
                           secure_exchange_token,
                           level2_secret,
                           sid=0,
                           timeout=None):
        """Sends the LDAP bind result of the given user to the server.
        Arguments:
        - secure_exchange_token: string, this is the secure_exchange_token
        string returned in the 'ldap-bind-request' notification.
        - level2_secret: string, with L2 value that is encrypted
        and send to the client at the other end.
        """
        sid = self._get_session_id(sid)
        return self._run(
            method="LDAPBindResponse",
            SessionID=sid,
            Username=username,
            ServerURI=self.server_uri,
            SecureExchangeToken=secure_exchange_token,
            Level2Secret=level2_secret,
            timeout=timeout,
        )

    def link_ldap_account(self,
                          username,
                          secure_exchange_token,
                          level2_secret,
                          sid=0,
                          timeout=None):
        """Sends the LDAP bind result of the given user to the server.
        Arguments:
        - secure_exchange_token: string, this is the secure_exchange_token
        string returned in the 'ldap-bind-request' notification.
        - level2_secret: string
        Returns a string with the new flow generated password.
        """
        sid = self._get_session_id(sid)
        return self._run(
            method="LinkLDAPAccount",
            SessionID=sid,
            Username=username,
            ServerURI=self.server_uri,
            SecureExchangeToken=secure_exchange_token,
            Level2Secret=level2_secret,
            timeout=timeout,
        )

    def link_to_ldap(self,
                     ldap_password,
                     sid=0,
                     timeout=None):
        """Sends the LDAP credentials to the LDAP bot and flags the account as
        an LDAPd account on the server side.
        """
        sid = self._get_session_id(sid)
        return self._run(
            method="LinkToLDAP",
            SessionID=sid,
            LDAPPassword=ldap_password,
            timeout=timeout,
        )

    def ldaped(self,
               sid=0,
               timeout=None):
        """Returns whether the account is LDAPed or not."""
        sid = self._get_session_id(sid)
        return self._run(
            method="LDAPed",
            SessionID=sid,
            timeout=timeout,
        )

    def set_account_lock(self, username, lock_type, sid=0, timeout=None):
        """Sets the lock type for the given account."""
        sid = self._get_session_id(sid)
        self._run(
            method="SetAccountLock",
            SessionID=sid,
            Username=username,
            ServerURI=self.server_uri,
            LockType=lock_type,
            timeout=timeout,
        )

    def pause(self, sid=0, timeout=None):
        """Disconnect from the notification service.
        Any existing already-in-progress
        request to the server may continue.
        """
        sid = self._get_session_id(sid)
        self._run(
            method="Pause",
            SessionID=sid,
            timeout=timeout,
        )

    def resume(self, sid=0, timeout=None):
        """Resume after a 'pause' operation."""
        sid = self._get_session_id(sid)
        self._run(
            method="Resume",
            SessionID=sid,
            timeout=timeout,
        )

    def _close(self, sid=0):
        """Closes a session and cleanly finishes
        any long running operations.
        """
        sid = self._get_session_id(sid)
        self.sessions[sid].close()
        del self.sessions[sid]<|MERGE_RESOLUTION|>--- conflicted
+++ resolved
@@ -278,11 +278,7 @@
             attachment_dir=definitions.get_default_attachment_path(),
             use_tls=definitions.DEFAULT_USE_TLS,
             glue_out_filename=definitions.get_default_glue_out_filename(),
-<<<<<<< HEAD
             decrement_file=None):
-=======
-            decrement=None):
->>>>>>> 8d41d33e
         """Initializes the Flow object. It starts and configures
         flowappglue local server as a subprocess.
         It also starts a new session so that you can start using
@@ -298,13 +294,8 @@
         self._check_file_exists(flowappglue)
         self._check_file_exists(db_dir, True)
         glue = [flowappglue, "0"]
-<<<<<<< HEAD
         if decrement_file is not None:
             glue = [flowappglue, "--decrement-file", decrement_file, "0"]
-=======
-        if decrement is not None:
-            glue = [flowappglue, "--decrement-time", decrement, "0"]
->>>>>>> 8d41d33e
         with open(glue_out_filename, "w") as log_file:
             self._flowappglue = subprocess.Popen(
                 glue,
